--- conflicted
+++ resolved
@@ -4,8 +4,7 @@
   pull_request:
   push:
     branches: [
-      'master',
-      'series/2.x'
+      'master'
     ]
   release:
     types:
@@ -18,11 +17,7 @@
       fail-fast: false
     steps:
       - name: Checkout current branch
-<<<<<<< HEAD
         uses: actions/checkout@v3.0.1
-=======
-        uses: actions/checkout@v2.4.0
->>>>>>> 2f25e152
         with:
           fetch-depth: 0
       - name: Setup Scala and Java
@@ -38,17 +33,10 @@
       fail-fast: false
       matrix:
         java: ['adopt@1.8', 'adopt@1.11']
-<<<<<<< HEAD
-        scala: ['2.11.12', '2.12.15', '2.13.7', '3.1.0']
+        scala: ['2.11.12', '2.12.15', '2.13.8', '3.1.0']
     steps:
       - name: Checkout current branch
         uses: actions/checkout@v3.0.1
-=======
-        scala: ['2.11.12', '2.12.15', '2.13.8', '3.1.2']
-    steps:
-      - name: Checkout current branch
-        uses: actions/checkout@v2.4.0
->>>>>>> 2f25e152
         with:
           fetch-depth: 0
       - name: Setup Scala and Java
@@ -66,11 +54,7 @@
     if: github.event_name != 'pull_request'
     steps:
       - name: Checkout current branch
-<<<<<<< HEAD
         uses: actions/checkout@v3.0.1
-=======
-        uses: actions/checkout@v2.4.0
->>>>>>> 2f25e152
         with:
           fetch-depth: 0
       - name: Setup Scala and Java
