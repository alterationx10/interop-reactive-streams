package zio.interop.reactivestreams

import org.reactivestreams.Publisher
import org.reactivestreams.Subscriber
import org.reactivestreams.Subscription
import zio._
import zio.internal.RingBuffer
import zio.stream._
import zio.stream.ZStream.Pull

import java.util.concurrent.atomic.AtomicBoolean
import java.util.concurrent.atomic.AtomicReference

object Adapters {

  def streamToPublisher[R, E <: Throwable, O](
    stream: => ZStream[R, E, O]
  )(implicit trace: Trace): ZIO[R, Nothing, Publisher[O]] =
    ZIO.runtime.map { runtime => subscriber =>
      if (subscriber == null) {
        throw new NullPointerException("Subscriber must not be null.")
      } else {
        val subscription = new DemandTrackingSubscription(subscriber)
        runtime.unsafeRunAsync(
          for {
            _ <- ZIO.succeed(subscriber.onSubscribe(subscription))
            _ <- stream
                   .run(demandUnfoldSink(subscriber, subscription))
                   .catchAll(e => ZIO.succeed(subscriber.onError(e)))
                   .forkDaemon
          } yield ()
        )
      }
    }

  def subscriberToSink[E <: Throwable, I](
    subscriber: => Subscriber[I]
  )(implicit trace: Trace): ZIO[Scope, Nothing, (E => UIO[Unit], ZSink[Any, Nothing, I, I, Unit])] = {
    val sub = subscriber
    for {
      error       <- Promise.make[E, Nothing]
      subscription = new DemandTrackingSubscription(sub)
      _           <- ZIO.succeed(sub.onSubscribe(subscription))
      fiber       <- error.await.catchAll(t => ZIO.succeed(sub.onError(t))).forkScoped
    } yield (error.fail(_) *> fiber.join, demandUnfoldSink(sub, subscription))
  }

  def publisherToStream[O](
    publisher: => Publisher[O],
    bufferSize: => Int
  )(implicit trace: Trace): ZStream[Any, Throwable, O] = {

    val pullOrFail =
      for {
        subscriberP    <- makeSubscriber[O](bufferSize)
        (subscriber, p) = subscriberP
        _              <- ZIO.acquireRelease(ZIO.succeed(publisher.subscribe(subscriber)))(_ => ZIO.succeed(subscriber.interrupt()))
        subQ           <- p.await.interruptible
        (sub, q)        = subQ
        process        <- process(sub, q, () => subscriber.await(), () => subscriber.isDone)
      } yield process
    val pull = pullOrFail.catchAll(e => ZIO.succeed(Pull.fail(e)))
    fromPull[Any, Throwable, O](pull)
  }

  def sinkToSubscriber[R, I, L, Z](
    sink: => ZSink[R, Throwable, I, L, Z],
    bufferSize: => Int
  )(implicit trace: Trace): ZIO[R with Scope, Throwable, (Subscriber[I], IO[Throwable, Z])] =
    for {
      subscriberP    <- makeSubscriber[I](bufferSize)
      (subscriber, p) = subscriberP
      pull = p.await.flatMap { case (subscription, q) =>
               process(subscription, q, () => subscriber.await(), () => subscriber.isDone, bufferSize)
             }
               .catchAll(e => ZIO.succeedNow(Pull.fail(e)))
      fiber <- fromPull(pull).run(sink).forkScoped
    } yield (subscriber, fiber.join)

  private def process[A](
    sub: Subscription,
    q: RingBuffer[A],
    await: () => IO[Option[Throwable], Unit],
    isDone: () => Boolean,
    maxChunkSize: Int = Int.MaxValue
  ): ZIO[Scope, Nothing, ZIO[Any, Option[Throwable], Chunk[A]]] =
    for {
      _            <- ZIO.succeed(sub.request(q.capacity.toLong))
      requestedRef <- Ref.make(q.capacity.toLong) // TODO: maybe turn into unfold?
    } yield {
      def pull: Pull[Any, Throwable, A] =
        for {
          requested <- requestedRef.get
          pollSize   = Math.min(requested, maxChunkSize.toLong).toInt
          chunk     <- ZIO.succeed(q.pollUpTo(pollSize))
          r <-
            if (chunk.isEmpty)
              await() *> pull
            else
              (if (chunk.size == pollSize && !isDone())
                 ZIO.succeed(sub.request(q.capacity.toLong)) *> requestedRef.set(q.capacity.toLong)
               else requestedRef.set(requested - chunk.size)) *>
                Pull.emit(chunk)
        } yield r

      pull
    }

  private trait InterruptibleSubscriber[A] extends Subscriber[A] {
    def interrupt(): Unit
    def await(): IO[Option[Throwable], Unit]
    def isDone: Boolean
  }

  private def makeSubscriber[A](
    capacity: Int
  ): ZIO[
    Scope,
    Nothing,
    (
      InterruptibleSubscriber[A],
      Promise[Throwable, (Subscription, RingBuffer[A])]
    )
  ] =
    for {
      q <- ZIO.succeed(RingBuffer[A](capacity))
      p <- ZIO.acquireRelease(
             Promise
               .make[Throwable, (Subscription, RingBuffer[A])]
           )(
             _.poll.flatMap(_.fold(ZIO.unit)(_.foldZIO(_ => ZIO.unit, { case (sub, _) => ZIO.succeed(sub.cancel()) })))
           )
    } yield {
      val subscriber =
<<<<<<< HEAD
        new Subscriber[A] {
=======
        new InterruptibleSubscriber[A] {

          val isSubscribedOrInterrupted = new AtomicBoolean
          @volatile
          var done: Option[Option[Throwable]] = None
          @volatile
          var toNotify: Option[Promise[Option[Throwable], Unit]] = None

          override def interrupt(): Unit =
            isSubscribedOrInterrupted.set(true)

          override def await(): IO[Option[Throwable], Unit] =
            done match {
              case Some(value) => ZIO.fail(value)
              case None =>
                val p = Promise.unsafeMake[Option[Throwable], Unit](FiberId.None)
                toNotify = Some(p)
                // An element has arrived in the meantime, we do not need to start waiting.
                if (!q.isEmpty()) {
                  toNotify = None
                  ZIO.unit
                } else
                  done.fold(p.await) { e =>
                    // The producer has canceled or errored in the meantime.
                    toNotify = None
                    ZIO.fail(e)
                  }
            }

          override def isDone: Boolean = done.isDefined

>>>>>>> 2f25e152
          override def onSubscribe(s: Subscription): Unit =
            if (s == null) {
              val e = new NullPointerException("s was null in onSubscribe")
              p.unsafeDone(ZIO.fail(e))
              throw e
            } else {
              val shouldCancel = isSubscribedOrInterrupted.getAndSet(true)
              if (shouldCancel)
                s.cancel()
              else
                p.unsafeDone(ZIO.succeedNow((s, q)))
            }

          override def onNext(t: A): Unit =
            if (t == null) {
<<<<<<< HEAD
              val e = new NullPointerException("t was null in onNext")
              runtime.unsafeRunSync(q.offer(Exit.fail(Some(e))))
              throw e
=======
              failNPE("t was null in onNext")
>>>>>>> 2f25e152
            } else {
              q.offer(t)
              toNotify.foreach(_.unsafeDone(ZIO.unit))
            }

          override def onError(e: Throwable): Unit =
<<<<<<< HEAD
            if (e == null) {
              val e = new NullPointerException("t was null in onError")
              runtime.unsafeRunSync(q.offer(Exit.fail(Some(e))))
              throw e
            } else {
              runtime.unsafeRunSync(q.offer(Exit.fail(Some(e))))
              ()
            }

          override def onComplete(): Unit = {
            runtime.unsafeRunSync(q.offer(Exit.fail(None)))
            ()
          }
=======
            if (e == null)
              failNPE("t was null in onError")
            else
              fail(e)

          override def onComplete(): Unit = {
            done = Some(None)
            toNotify.foreach(_.unsafeDone(ZIO.fail(None)))
          }

          private def failNPE(msg: String) = {
            val e = new NullPointerException(msg)
            fail(e)
            throw e
          }

          private def fail(e: Throwable) = {
            done = Some(Some(e))
            toNotify.foreach(_.unsafeDone(ZIO.fail(Some(e))))
          }

>>>>>>> 2f25e152
        }

      (subscriber, p)
    }

  private def demandUnfoldSink[I](
    subscriber: Subscriber[I],
    subscription: DemandTrackingSubscription
  ): ZSink[Any, Nothing, I, I, Unit] =
    ZSink
      .foldChunksZIO[Any, Nothing, I, Boolean](true)(identity) { (_, chunk) =>
        ZIO
          .iterate(chunk)(!_.isEmpty) { chunk =>
            subscription
              .offer(chunk.size)
              .flatMap { acceptedCount =>
                ZIO
                  .foreach(chunk.take(acceptedCount))(a => ZIO.succeed(subscriber.onNext(a)))
                  .as(chunk.drop(acceptedCount))
              }
          }
          .fold(
            _ => false, // canceled
            _ => true
          )
      }
      .map(_ => if (!subscription.isCanceled) subscriber.onComplete())

  private class DemandTrackingSubscription(subscriber: Subscriber[_]) extends Subscription {

    private case class State(
      requestedCount: Long, // -1 when cancelled
      toNotify: Option[(Int, Promise[Unit, Int])]
    )

    private val initial                                 = State(0L, None)
    private val canceled                                = State(-1, None)
    private def requested(n: Long)                      = State(n, None)
    private def awaiting(n: Int, p: Promise[Unit, Int]) = State(0L, Some((n, p)))

    private val state = new AtomicReference(initial)

    def offer(n: Int): IO[Unit, Int] = {
      var result: IO[Unit, Int] = null
      state.updateAndGet {
        case `canceled` =>
          result = ZIO.fail(())
          canceled
        case State(0L, _) =>
          val p = Promise.unsafeMake[Unit, Int](FiberId.None)
          result = p.await
          awaiting(n, p)
        case State(requestedCount, _) =>
          val newRequestedCount = Math.max(requestedCount - n, 0L)
          val accepted          = Math.min(requestedCount, n.toLong).toInt
          result = ZIO.succeedNow(accepted)
          requested(newRequestedCount)
      }
      result
    }

    def isCanceled: Boolean = state.get().requestedCount < 0

    override def request(n: Long): Unit = {
      if (n <= 0) subscriber.onError(new IllegalArgumentException("non-positive subscription request"))
      var notification: () => Unit = () => ()
      state.getAndUpdate {
        case `canceled` =>
          canceled
        case State(requestedCount, Some((offered, toNotify))) =>
          val newRequestedCount = requestedCount + n
          val accepted          = Math.min(offered.toLong, newRequestedCount)
          val remaining         = newRequestedCount - accepted
          notification = () => toNotify.unsafeDone(ZIO.succeedNow(accepted.toInt))
          requested(remaining)
        case State(requestedCount, _) if ((Long.MaxValue - n) > requestedCount) =>
          requested(requestedCount + n)
        case _ =>
          requested(Long.MaxValue)
      }
      notification()
    }

    override def cancel(): Unit =
      state.getAndSet(canceled).toNotify.foreach { case (_, p) => p.unsafeDone(ZIO.fail(())) }
  }

  private def fromPull[R, E, A](zio: ZIO[R with Scope, Nothing, ZIO[R, Option[E], Chunk[A]]])(implicit
    trace: Trace
  ): ZStream[R, E, A] =
    ZStream.unwrapScoped[R](zio.map(pull => ZStream.repeatZIOChunkOption(pull)))
}<|MERGE_RESOLUTION|>--- conflicted
+++ resolved
@@ -4,6 +4,7 @@
 import org.reactivestreams.Subscriber
 import org.reactivestreams.Subscription
 import zio._
+import zio.Unsafe._
 import zio.internal.RingBuffer
 import zio.stream._
 import zio.stream.ZStream.Pull
@@ -19,31 +20,34 @@
     ZIO.runtime.map { runtime => subscriber =>
       if (subscriber == null) {
         throw new NullPointerException("Subscriber must not be null.")
-      } else {
-        val subscription = new DemandTrackingSubscription(subscriber)
-        runtime.unsafeRunAsync(
-          for {
-            _ <- ZIO.succeed(subscriber.onSubscribe(subscription))
-            _ <- stream
-                   .run(demandUnfoldSink(subscriber, subscription))
-                   .catchAll(e => ZIO.succeed(subscriber.onError(e)))
-                   .forkDaemon
-          } yield ()
-        )
-      }
+      } else
+        unsafeCompat { implicit unsafe =>
+          val subscription = new DemandTrackingSubscription(subscriber)
+          runtime.unsafe.fork(
+            for {
+              _ <- ZIO.succeed(subscriber.onSubscribe(subscription))
+              _ <- stream
+                     .run(demandUnfoldSink(subscriber, subscription))
+                     .catchAll(e => ZIO.succeed(subscriber.onError(e)))
+                     .forkDaemon
+            } yield ()
+          )
+          ()
+        }
     }
 
   def subscriberToSink[E <: Throwable, I](
     subscriber: => Subscriber[I]
-  )(implicit trace: Trace): ZIO[Scope, Nothing, (E => UIO[Unit], ZSink[Any, Nothing, I, I, Unit])] = {
-    val sub = subscriber
-    for {
-      error       <- Promise.make[E, Nothing]
-      subscription = new DemandTrackingSubscription(sub)
-      _           <- ZIO.succeed(sub.onSubscribe(subscription))
-      fiber       <- error.await.catchAll(t => ZIO.succeed(sub.onError(t))).forkScoped
-    } yield (error.fail(_) *> fiber.join, demandUnfoldSink(sub, subscription))
-  }
+  )(implicit trace: Trace): ZIO[Scope, Nothing, (E => UIO[Unit], ZSink[Any, Nothing, I, I, Unit])] =
+    unsafeCompat { implicit unsafe =>
+      val sub = subscriber
+      for {
+        error       <- Promise.make[E, Nothing]
+        subscription = new DemandTrackingSubscription(sub)
+        _           <- ZIO.succeed(sub.onSubscribe(subscription))
+        fiber       <- error.await.catchAll(t => ZIO.succeed(sub.onError(t))).forkScoped
+      } yield (error.fail(_) *> fiber.join, demandUnfoldSink(sub, subscription))
+    }
 
   def publisherToStream[O](
     publisher: => Publisher[O],
@@ -130,11 +134,8 @@
            )(
              _.poll.flatMap(_.fold(ZIO.unit)(_.foldZIO(_ => ZIO.unit, { case (sub, _) => ZIO.succeed(sub.cancel()) })))
            )
-    } yield {
+    } yield unsafeCompat { implicit unsafe =>
       val subscriber =
-<<<<<<< HEAD
-        new Subscriber[A] {
-=======
         new InterruptibleSubscriber[A] {
 
           val isSubscribedOrInterrupted = new AtomicBoolean
@@ -150,7 +151,7 @@
             done match {
               case Some(value) => ZIO.fail(value)
               case None =>
-                val p = Promise.unsafeMake[Option[Throwable], Unit](FiberId.None)
+                val p = Promise.unsafe.make[Option[Throwable], Unit](FiberId.None)
                 toNotify = Some(p)
                 // An element has arrived in the meantime, we do not need to start waiting.
                 if (!q.isEmpty()) {
@@ -166,50 +167,28 @@
 
           override def isDone: Boolean = done.isDefined
 
->>>>>>> 2f25e152
           override def onSubscribe(s: Subscription): Unit =
             if (s == null) {
               val e = new NullPointerException("s was null in onSubscribe")
-              p.unsafeDone(ZIO.fail(e))
+              p.unsafe.done(ZIO.fail(e))
               throw e
             } else {
               val shouldCancel = isSubscribedOrInterrupted.getAndSet(true)
               if (shouldCancel)
                 s.cancel()
               else
-                p.unsafeDone(ZIO.succeedNow((s, q)))
+                p.unsafe.done(ZIO.succeedNow((s, q)))
             }
 
           override def onNext(t: A): Unit =
             if (t == null) {
-<<<<<<< HEAD
-              val e = new NullPointerException("t was null in onNext")
-              runtime.unsafeRunSync(q.offer(Exit.fail(Some(e))))
-              throw e
-=======
               failNPE("t was null in onNext")
->>>>>>> 2f25e152
             } else {
               q.offer(t)
-              toNotify.foreach(_.unsafeDone(ZIO.unit))
+              toNotify.foreach(_.unsafe.done(ZIO.unit))
             }
 
           override def onError(e: Throwable): Unit =
-<<<<<<< HEAD
-            if (e == null) {
-              val e = new NullPointerException("t was null in onError")
-              runtime.unsafeRunSync(q.offer(Exit.fail(Some(e))))
-              throw e
-            } else {
-              runtime.unsafeRunSync(q.offer(Exit.fail(Some(e))))
-              ()
-            }
-
-          override def onComplete(): Unit = {
-            runtime.unsafeRunSync(q.offer(Exit.fail(None)))
-            ()
-          }
-=======
             if (e == null)
               failNPE("t was null in onError")
             else
@@ -217,7 +196,7 @@
 
           override def onComplete(): Unit = {
             done = Some(None)
-            toNotify.foreach(_.unsafeDone(ZIO.fail(None)))
+            toNotify.foreach(_.unsafe.done(ZIO.fail(None)))
           }
 
           private def failNPE(msg: String) = {
@@ -228,10 +207,9 @@
 
           private def fail(e: Throwable) = {
             done = Some(Some(e))
-            toNotify.foreach(_.unsafeDone(ZIO.fail(Some(e))))
+            toNotify.foreach(_.unsafe.done(ZIO.fail(Some(e))))
           }
 
->>>>>>> 2f25e152
         }
 
       (subscriber, p)
@@ -260,7 +238,8 @@
       }
       .map(_ => if (!subscription.isCanceled) subscriber.onComplete())
 
-  private class DemandTrackingSubscription(subscriber: Subscriber[_]) extends Subscription {
+  private class DemandTrackingSubscription(subscriber: Subscriber[_])(implicit val unsafe: Unsafe)
+      extends Subscription {
 
     private case class State(
       requestedCount: Long, // -1 when cancelled
@@ -281,7 +260,7 @@
           result = ZIO.fail(())
           canceled
         case State(0L, _) =>
-          val p = Promise.unsafeMake[Unit, Int](FiberId.None)
+          val p = Promise.unsafe.make[Unit, Int](FiberId.None)
           result = p.await
           awaiting(n, p)
         case State(requestedCount, _) =>
@@ -305,7 +284,7 @@
           val newRequestedCount = requestedCount + n
           val accepted          = Math.min(offered.toLong, newRequestedCount)
           val remaining         = newRequestedCount - accepted
-          notification = () => toNotify.unsafeDone(ZIO.succeedNow(accepted.toInt))
+          notification = () => toNotify.unsafe.done(ZIO.succeedNow(accepted.toInt))
           requested(remaining)
         case State(requestedCount, _) if ((Long.MaxValue - n) > requestedCount) =>
           requested(requestedCount + n)
@@ -316,7 +295,7 @@
     }
 
     override def cancel(): Unit =
-      state.getAndSet(canceled).toNotify.foreach { case (_, p) => p.unsafeDone(ZIO.fail(())) }
+      state.getAndSet(canceled).toNotify.foreach { case (_, p) => p.unsafe.done(ZIO.fail(())) }
   }
 
   private def fromPull[R, E, A](zio: ZIO[R with Scope, Nothing, ZIO[R, Option[E], Chunk[A]]])(implicit
